--- conflicted
+++ resolved
@@ -42,15 +42,12 @@
         parser.addArgument('--thingpedia', {
             required: true,
             help: 'Path to ThingTalk file containing class definitions.'
-<<<<<<< HEAD
-=======
         });
         parser.addArgument('--contextual', {
             nargs: 0,
             action: 'storeTrue',
             help: 'Process a contextual dataset.',
             defaultValue: false
->>>>>>> 609c1caa
         });
         parser.addArgument('--paraphrasing-input', {
             required: true,
